2025-06-07 15:36:27,292 - INFO - Loading e-commerce dataset...
2025-06-07 15:36:27,702 - INFO - Dataset loaded: 397,884 clean transactions
2025-06-07 15:36:27,710 - INFO - Processing metrics for 2011-12-09
2025-06-07 15:36:27,721 - INFO - Daily metrics processed: 617 orders, £184349.28
2025-06-07 15:36:27,721 - INFO - Daily metrics saved to data/processed/daily_metrics_20250607_153627.json
2025-06-07 15:36:27,721 - INFO - Processing weekly trends...
2025-06-07 15:36:27,738 - INFO - Weekly trends processed: £428945.11 total revenue
2025-06-07 15:36:27,738 - INFO - Weekly trends saved to data/processed/weekly_trends_20250607_153627.json
2025-06-07 15:36:27,738 - INFO - Processing customer segmentation...
2025-06-07 15:36:27,771 - INFO - Customer segmentation complete: 4338 customers analyzed
2025-06-07 15:36:27,771 - INFO - Customer segmentation saved to data/processed/customer_segmentation_20250607_153627.json
<<<<<<< HEAD
2025-06-10 13:34:15,093 - INFO - Loading e-commerce dataset...
2025-06-10 13:34:15,520 - INFO - Dataset loaded: 397,884 clean transactions
2025-06-10 13:34:15,527 - INFO - Processing metrics for 2011-12-09
2025-06-10 13:34:15,538 - INFO - Daily metrics processed: 617 orders, £184349.28
2025-06-10 13:34:15,539 - INFO - Daily metrics saved to data/processed/daily_metrics_20250610_133415.json
2025-06-10 13:34:15,539 - INFO - Processing weekly trends...
2025-06-10 13:34:15,556 - INFO - Weekly trends processed: £428945.11 total revenue
2025-06-10 13:34:15,556 - INFO - Weekly trends saved to data/processed/weekly_trends_20250610_133415.json
2025-06-10 13:34:15,556 - INFO - Processing customer segmentation...
2025-06-10 13:34:15,592 - INFO - Customer segmentation complete: 4338 customers analyzed
2025-06-10 13:34:15,592 - INFO - Customer segmentation saved to data/processed/customer_segmentation_20250610_133415.json
=======
2025-06-11 03:32:27,692 - INFO - BigQuery client initialized for project: ecommerce-analytics-462115
2025-06-11 03:32:28,141 - INFO - Found 1 datasets in project
2025-06-11 03:32:28,141 - INFO - Loading e-commerce dataset from BigQuery table: ecommerce-analytics-462115.ecommerce_data.historical_orders
2025-06-11 03:32:28,141 - INFO - Executing BigQuery query...
2025-06-11 03:32:52,337 - INFO - Dataset loaded from BigQuery: 397,884 clean transactions
2025-06-11 03:32:52,338 - INFO - Date range: 2010-12-01 08:26:00+00:00 to 2011-12-09 12:50:00+00:00
2025-06-11 03:32:52,339 - INFO - Total revenue: £8,911,407.90
2025-06-11 03:32:52,345 - INFO - Processing metrics for 2011-12-09
2025-06-11 03:32:52,356 - INFO - Daily metrics processed: 617 orders, £184349.28
2025-06-11 03:32:52,356 - INFO - Running advanced analytics in BigQuery...
2025-06-11 03:32:52,567 - ERROR - Error running BigQuery analytics: 400 Column 2 in UNION ALL has incompatible types: DATE, STRING at [46:13]; reason: invalidQuery, location: query, message: Column 2 in UNION ALL has incompatible types: DATE, STRING at [46:13]

Location: europe-west3
Job ID: 4029157d-326d-476f-b758-bb507509a699

2025-06-11 03:32:55,851 - INFO - Metrics saved to BigQuery table: ecommerce_data.processed_metrics
2025-06-11 03:56:02,162 - INFO - BigQuery client initialized for project: ecommerce-analytics-462115
2025-06-11 03:56:02,679 - INFO - Found 1 datasets in project
2025-06-11 03:56:02,679 - INFO - Loading e-commerce dataset from BigQuery table: ecommerce-analytics-462115.ecommerce_data.historical_orders
2025-06-11 03:56:02,679 - INFO - Executing BigQuery query...
2025-06-11 03:56:25,555 - INFO - Dataset loaded from BigQuery: 397,884 clean transactions
2025-06-11 03:56:25,556 - INFO - Date range: 2010-12-01 08:26:00+00:00 to 2011-12-09 12:50:00+00:00
2025-06-11 03:56:25,556 - INFO - Total revenue: £8,911,407.90
2025-06-11 03:56:25,563 - INFO - Processing metrics for 2011-12-09
2025-06-11 03:56:25,575 - INFO - Daily metrics processed: 617 orders, £184349.28
2025-06-11 03:56:25,575 - INFO - Running advanced analytics in BigQuery...
2025-06-11 03:56:25,575 - INFO - Executing daily trends query...
2025-06-11 03:56:26,826 - INFO - Executing customer segmentation query...
2025-06-11 03:56:27,619 - INFO - Executing product performance query...
2025-06-11 03:56:30,265 - INFO - Advanced BigQuery analytics completed successfully
2025-06-11 03:56:30,265 - INFO - ✅ Processed 7 days of trends
2025-06-11 03:56:30,265 - INFO - ✅ Identified 4 customer segments
2025-06-11 03:56:30,265 - INFO - ✅ Analyzed 10 top products
2025-06-11 03:56:30,266 - INFO - 📊 Latest day revenue: £184,349.28 from 617 orders
2025-06-11 03:56:30,266 - INFO - 👑 VIP customers: 903 (avg £7,442.34)
2025-06-11 03:56:32,067 - INFO - Metrics saved to BigQuery table: ecommerce_data.processed_metrics
>>>>>>> 8435f8c9
<|MERGE_RESOLUTION|>--- conflicted
+++ resolved
@@ -9,7 +9,6 @@
 2025-06-07 15:36:27,738 - INFO - Processing customer segmentation...
 2025-06-07 15:36:27,771 - INFO - Customer segmentation complete: 4338 customers analyzed
 2025-06-07 15:36:27,771 - INFO - Customer segmentation saved to data/processed/customer_segmentation_20250607_153627.json
-<<<<<<< HEAD
 2025-06-10 13:34:15,093 - INFO - Loading e-commerce dataset...
 2025-06-10 13:34:15,520 - INFO - Dataset loaded: 397,884 clean transactions
 2025-06-10 13:34:15,527 - INFO - Processing metrics for 2011-12-09
@@ -21,7 +20,6 @@
 2025-06-10 13:34:15,556 - INFO - Processing customer segmentation...
 2025-06-10 13:34:15,592 - INFO - Customer segmentation complete: 4338 customers analyzed
 2025-06-10 13:34:15,592 - INFO - Customer segmentation saved to data/processed/customer_segmentation_20250610_133415.json
-=======
 2025-06-11 03:32:27,692 - INFO - BigQuery client initialized for project: ecommerce-analytics-462115
 2025-06-11 03:32:28,141 - INFO - Found 1 datasets in project
 2025-06-11 03:32:28,141 - INFO - Loading e-commerce dataset from BigQuery table: ecommerce-analytics-462115.ecommerce_data.historical_orders
@@ -33,10 +31,8 @@
 2025-06-11 03:32:52,356 - INFO - Daily metrics processed: 617 orders, £184349.28
 2025-06-11 03:32:52,356 - INFO - Running advanced analytics in BigQuery...
 2025-06-11 03:32:52,567 - ERROR - Error running BigQuery analytics: 400 Column 2 in UNION ALL has incompatible types: DATE, STRING at [46:13]; reason: invalidQuery, location: query, message: Column 2 in UNION ALL has incompatible types: DATE, STRING at [46:13]
-
 Location: europe-west3
 Job ID: 4029157d-326d-476f-b758-bb507509a699
-
 2025-06-11 03:32:55,851 - INFO - Metrics saved to BigQuery table: ecommerce_data.processed_metrics
 2025-06-11 03:56:02,162 - INFO - BigQuery client initialized for project: ecommerce-analytics-462115
 2025-06-11 03:56:02,679 - INFO - Found 1 datasets in project
@@ -57,5 +53,4 @@
 2025-06-11 03:56:30,265 - INFO - ✅ Analyzed 10 top products
 2025-06-11 03:56:30,266 - INFO - 📊 Latest day revenue: £184,349.28 from 617 orders
 2025-06-11 03:56:30,266 - INFO - 👑 VIP customers: 903 (avg £7,442.34)
-2025-06-11 03:56:32,067 - INFO - Metrics saved to BigQuery table: ecommerce_data.processed_metrics
->>>>>>> 8435f8c9
+2025-06-11 03:56:32,067 - INFO - Metrics saved to BigQuery table: ecommerce_data.processed_metrics